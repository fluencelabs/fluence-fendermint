--- conflicted
+++ resolved
@@ -170,15 +170,7 @@
 
     let started = Instant::now();
     let cache_outcomes = get_filtered_nonces_and_cached_results(&global_nonces, &local_nonces);
-<<<<<<< HEAD
-    let cache_filter_duration = started.elapsed();
-    println!(
-        "randomx_batched_duration: cache_init took {}",
-        cache_filter_duration.as_nanos() as f64 / 1_000_000f64
-    );
-
-=======
->>>>>>> 41e4505a
+
     let global_nonce_cache_misses = get_global_nonce_cache_misses(&cache_outcomes);
     let cache_misses = cache_outcomes
         .iter()
