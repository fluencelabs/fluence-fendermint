[package]
name = "fluence-fendermint-syscall"
description = "Implementation of RandomX syscall for Fendermint"
authors = ["Fluence Labs"]
version = "0.1.5"
edition = "2021"
license = "Apache-2.0"
repository = "https://github.com/fluencelabs/fluence-fendermint/"
publish = true

[dependencies]
fluence-fendermint-shared = { workspace = true }
randomx-rust-wrapper = { workspace = true }

fvm = { workspace = true }
fvm_shared = { workspace = true }

<<<<<<< HEAD
rayon = { workspace = true }
num-traits = { workspace = true }
=======
ccp-randomx = { workspace = true }
ccp-shared = { workspace = true }
>>>>>>> 74a40ac9
<|MERGE_RESOLUTION|>--- conflicted
+++ resolved
@@ -10,15 +10,11 @@
 
 [dependencies]
 fluence-fendermint-shared = { workspace = true }
-randomx-rust-wrapper = { workspace = true }
+ccp-randomx = { workspace = true }
+ccp-shared = { workspace = true }
 
 fvm = { workspace = true }
 fvm_shared = { workspace = true }
 
-<<<<<<< HEAD
 rayon = { workspace = true }
-num-traits = { workspace = true }
-=======
-ccp-randomx = { workspace = true }
-ccp-shared = { workspace = true }
->>>>>>> 74a40ac9
+num-traits = { workspace = true }